module github.com/eko/pihole-exporter

<<<<<<< HEAD
go 1.19
=======
go 1.18
>>>>>>> aa779b3c

require (
	github.com/heetch/confita v0.10.0
	github.com/prometheus/client_golang v1.13.0
	github.com/sirupsen/logrus v1.9.0
	github.com/stretchr/testify v1.8.1
	github.com/xonvanetta/shutdown v0.0.3
	golang.org/x/net v0.0.0-20220225172249-27dd8689420f
)

require (
	github.com/beorn7/perks v1.0.1 // indirect
	github.com/cespare/xxhash/v2 v2.1.2 // indirect
	github.com/davecgh/go-spew v1.1.1 // indirect
	github.com/golang/protobuf v1.5.2 // indirect
	github.com/matttproud/golang_protobuf_extensions v1.0.1 // indirect
	github.com/pkg/errors v0.9.1 // indirect
	github.com/pmezard/go-difflib v1.0.0 // indirect
	github.com/prometheus/client_model v0.2.0 // indirect
	github.com/prometheus/common v0.37.0 // indirect
	github.com/prometheus/procfs v0.8.0 // indirect
	golang.org/x/sys v0.0.0-20220715151400-c0bba94af5f8 // indirect
	google.golang.org/protobuf v1.28.1 // indirect
	gopkg.in/yaml.v3 v3.0.1 // indirect
)<|MERGE_RESOLUTION|>--- conflicted
+++ resolved
@@ -1,10 +1,6 @@
 module github.com/eko/pihole-exporter
 
-<<<<<<< HEAD
-go 1.19
-=======
 go 1.18
->>>>>>> aa779b3c
 
 require (
 	github.com/heetch/confita v0.10.0
